from __future__ import unicode_literals

import threading
import weakref
from functools import wraps
import six

from psycopg2cffi._impl import consts
from psycopg2cffi._impl import encodings as _enc
from psycopg2cffi._impl import exceptions
from psycopg2cffi._impl.libpq import libpq, ffi
from psycopg2cffi._impl import util
from psycopg2cffi._impl.cursor import Cursor
from psycopg2cffi._impl.lobject import LargeObject
from psycopg2cffi._impl.notify import Notify
from psycopg2cffi._impl.xid import Xid


# Map between isolation levels names and values and back.
_isolevels = {
    '':                 consts.ISOLATION_LEVEL_AUTOCOMMIT,
    'read uncommitted': consts.ISOLATION_LEVEL_READ_UNCOMMITTED,
    'read committed':   consts.ISOLATION_LEVEL_READ_COMMITTED,
    'repeatable read':  consts.ISOLATION_LEVEL_REPEATABLE_READ,
    'serializable':     consts.ISOLATION_LEVEL_SERIALIZABLE,
    'default':         -1,
}

for k, v in list(_isolevels.items()):
    _isolevels[v] = k

del k, v

_green_callback = None


def check_closed(func):
    @wraps(func)
    def check_closed_(self, *args, **kwargs):
        if self.closed:
            raise exceptions.InterfaceError('connection already closed')
        return func(self, *args, **kwargs)
    return check_closed_


def check_notrans(func):
    @wraps(func)
    def check_notrans_(self, *args, **kwargs):
        if self.status != consts.STATUS_READY:
            raise exceptions.ProgrammingError('not valid in transaction')
        return func(self, *args, **kwargs)
    return check_notrans_


def check_tpc(func):
    @wraps(func)
    def check_tpc_(self, *args, **kwargs):
        if self._tpc_xid:
            raise exceptions.ProgrammingError(
                '%s cannot be used during a two-phase transaction'
                % func.__name__)
        return func(self, *args, **kwargs)
    return check_tpc_


def check_async(func):
    @wraps(func)
    def check_async_(self, *args, **kwargs):
        if self._async:
            raise exceptions.ProgrammingError(
                '%s cannot be used in asynchronous mode' % func.__name__)
        return func(self, *args, **kwargs)
    return check_async_


class Connection(object):

    # Various exceptions which should be accessible via the Connection
    # class according to dbapi 2.0
    Error = exceptions.Error
    DatabaseError = exceptions.DatabaseError
    IntegrityError = exceptions.IntegrityError
    InterfaceError = exceptions.InterfaceError
    InternalError = exceptions.InternalError
    NotSupportedError = exceptions.NotSupportedError
    OperationalError = exceptions.OperationalError
    ProgrammingError = exceptions.ProgrammingError
    Warning = exceptions.Warning

    def __init__(self, dsn, async=False):

        self.dsn = dsn
        self.status = consts.STATUS_SETUP
        self._encoding = None

        self._closed = False
        self._cancel = ffi.NULL
        self._typecasts = {}
        self._tpc_xid = None
        self._notifies = []
        self._autocommit = False
        self._pgconn = None
        self._equote = False
        self._lock = threading.RLock()
        self.notices = []

        # The number of commits/rollbacks done so far
        self._mark = 0

        self._async = async
        self._async_status = consts.ASYNC_DONE
        self._async_cursor = None

        self_ref = weakref.ref(self)
        self._notice_callback = ffi.callback(
            'void(void *, const char *)',
            lambda arg, message: self_ref()._process_notice(
                arg, util.bytes_to_ascii(ffi.string(message))))

        if not self._async:
            self._connect_sync()
        else:
            self._connect_async()

    def _connect_sync(self):
        self._pgconn = libpq.PQconnectdb(util.ascii_to_bytes(self.dsn))
        if not self._pgconn:
            raise exceptions.OperationalError('PQconnectdb() failed')
        elif libpq.PQstatus(self._pgconn) == libpq.CONNECTION_BAD:
            raise self._create_exception()

        # Register notice processor
        libpq.PQsetNoticeProcessor(
                self._pgconn, self._notice_callback, ffi.NULL)

        self.status = consts.STATUS_READY
        self._setup()

    def _connect_async(self):
        """Create an async connection.

        The connection will be completed banging on poll():
        First with self._conn_poll_connecting() that will finish connection,
        then with self._poll_setup_async() that will do the same job
        of self._setup().

        """
        self._pgconn = libpq.PQconnectStart(util.ascii_to_bytes(self.dsn))
        if not self._pgconn:
            raise exceptions.OperationalError('PQconnectStart() failed')
        elif libpq.PQstatus(self._pgconn) == libpq.CONNECTION_BAD:
            raise self._create_exception()

        libpq.PQsetNoticeProcessor(
                self._pgconn, self._notice_callback, ffi.NULL)

    def __del__(self):
        self._close()

    @check_closed
    def close(self):
        return self._close()

    @check_closed
    @check_async
    @check_tpc
    def rollback(self):
        self._rollback()

    @check_closed
    @check_async
    @check_tpc
    def commit(self):
        self._commit()

    @check_closed
    @check_async
    def reset(self):
        with self._lock:
            self._execute_command(
                "ABORT; RESET ALL; SET SESSION AUTHORIZATION DEFAULT;")
            self.status = consts.STATUS_READY
            self._mark += 1
            self._autocommit = False
            self._tpc_xid = None

    def _get_guc(self, name):
        """Return the value of a configuration parameter."""
        with self._lock:
            query = 'SHOW %s' % name

            if _green_callback:
                pgres = self._execute_green(query)
            else:
                pgres = libpq.PQexec(self._pgconn, util.ascii_to_bytes(query))

            if not pgres or libpq.PQresultStatus(pgres) != libpq.PGRES_TUPLES_OK:
                raise exceptions.OperationalError("can't fetch %s" % name)
            rv = util.bytes_to_ascii(ffi.string(libpq.PQgetvalue(pgres, 0, 0)))
            libpq.PQclear(pgres)
            return rv

    def _set_guc(self, name, value):
        """Set the value of a configuration parameter."""
        if value.lower() != 'default':
            value = util.quote_string(self, value)
        else:
            value = b'default'
        self._execute_command(util.ascii_to_bytes('SET %s TO ' % name) + value)

    def _set_guc_onoff(self, name, value):
        """Set the value of a configuration parameter to a boolean.

        The string 'default' is accepted too.
        """
        if isinstance(value, six.text_type) and value.lower() == 'default':
            value = 'default'
        else:
            value = 'on' if value else 'off'
        self._set_guc(name, value)

    @property
    @check_closed
    def isolation_level(self):
        if self._autocommit:
            return consts.ISOLATION_LEVEL_AUTOCOMMIT
        else:
            name = self._get_guc('default_transaction_isolation')
            return _isolevels[name.lower()]

    @check_async
    def set_isolation_level(self, level):
        if level < 0 or level > 4:
            raise ValueError('isolation level must be between 0 and 4')

        prev = self.isolation_level
        if prev == level:
            return

        self._rollback()
        if level == consts.ISOLATION_LEVEL_AUTOCOMMIT:
            return self.set_session(autocommit=True)
        else:
            return self.set_session(isolation_level=level, autocommit=False)

    @check_closed
    @check_notrans
    def set_session(self, isolation_level=None, readonly=None, deferrable=None,
                    autocommit=None):
        if isolation_level is not None:
            if isinstance(isolation_level, int):
                if isolation_level < 1 or isolation_level > 4:
                    raise ValueError('isolation level must be between 1 and 4')
                isolation_level = _isolevels[isolation_level]
            elif isinstance(isolation_level, six.text_type):
                if not isolation_level \
                        or isolation_level.lower() not in _isolevels:
                    raise ValueError("bad value for isolation level: '%s'" %
                        isolation_level)
            else:
                raise TypeError("bad isolation level: '%r'" % isolation_level)

            self._set_guc("default_transaction_isolation", isolation_level)

        if readonly is not None:
            self._set_guc_onoff('default_transaction_read_only', readonly)

        if deferrable is not None:
            self._set_guc_onoff('default_transaction_deferrable', deferrable)

        if autocommit is not None:
            self._autocommit = bool(autocommit)

    @property
    def autocommit(self):
        return self._autocommit

    @autocommit.setter
    def autocommit(self, value):
        self.set_session(autocommit=value)

    @property
    def async(self):
        return self._async

    @check_closed
    def get_backend_pid(self):
        return libpq.PQbackendPID(self._pgconn)

    def get_parameter_status(self, parameter):
        return util.bytes_to_ascii(ffi.string(libpq.PQparameterStatus(
            self._pgconn, util.ascii_to_bytes(parameter))))

    def get_transaction_status(self):
        return libpq.PQtransactionStatus(self._pgconn)

    def cursor(self, name=None, cursor_factory=Cursor, withhold=False):
        cur = cursor_factory(self, name)

        if not isinstance(cur, Cursor):
            raise TypeError(
                "cursor factory must be subclass of %s" %
                '.'.join([Cursor.__module__, Cursor.__name__]))

        if withhold:
            if name:
                cur.withhold = True
            else:
                raise exceptions.ProgrammingError(
                    "withhold=True can be specified only for named cursors")

        if name and self._async:
            raise exceptions.ProgrammingError(
                "asynchronous connections cannot produce named cursors")

        cur._mark = self._mark
        return cur

    @check_closed
    @check_tpc
    def cancel(self):
        err_length = 256
        errbuf = ffi.new('char[]', err_length)
        if libpq.PQcancel(self._cancel, errbuf, err_length) == 0:
            raise self._create_exception(msg=ffi.string(errbuf))

    def isexecuting(self):
        if not self._async:
            return False

        if self.status != consts.STATUS_READY:
            return True

        if self._async_cursor is not None:
            return True

        return False

    @property
    def encoding(self):
        return self._encoding

    @check_closed
    @check_async
    def set_client_encoding(self, encoding):
        encoding = _enc.normalize(encoding)
        if self.encoding == encoding:
            return

        pyenc = _enc.encodings[encoding]
        self._rollback()
        self._set_guc('client_encoding', encoding)
        self._encoding = encoding
        self._py_enc = pyenc

    @property
    def notifies(self):
        return self._notifies

    @property
    @check_closed
    def protocol_version(self):
        return libpq.PQprotocolVersion(self._pgconn)

    @property
    @check_closed
    def server_version(self):
        return libpq.PQserverVersion(self._pgconn)

    def fileno(self):
        return libpq.PQsocket(self._pgconn)

    @property
    def closed(self):
        return self._closed

    @check_closed
    def xid(self, format_id, gtrid, bqual):
        return Xid(format_id, gtrid, bqual)

    @check_closed
    @check_async
    def tpc_begin(self, xid):
        if not isinstance(xid, Xid):
            xid = Xid.from_string(xid)

        if self.status != consts.STATUS_READY:
            raise exceptions.ProgrammingError(
                'tpc_begin must be called outside a transaction')

        if self._autocommit:
            raise exceptions.ProgrammingError(
                "tpc_begin can't be called in autocommit mode")

        self._begin_transaction()
        self._tpc_xid = xid

    @check_closed
    @check_async
    def tpc_commit(self, xid=None):
        self._finish_tpc('COMMIT PREPARED', self._commit, xid)

    @check_closed
    @check_async
    def tpc_rollback(self, xid=None):
        self._finish_tpc('ROLLBACK PREPARED', self._rollback, xid)

    @check_closed
    @check_async
    def tpc_prepare(self):
        if not self._tpc_xid:
            raise exceptions.ProgrammingError(
                'prepare must be called inside a two-phase transaction')

        self._execute_tpc_command('PREPARE TRANSACTION', self._tpc_xid)
        self.status = consts.STATUS_PREPARED

    @check_closed
    @check_async
    def tpc_recover(self):
        return Xid.tpc_recover(self)

    def lobject(self, oid=0, mode='', new_oid=0, new_file=None,
                lobject_factory=LargeObject):
        obj = lobject_factory(self, oid, mode, new_oid, new_file)
        return obj

    def poll(self):
        if self.status == consts.STATUS_SETUP:
            self.status = consts.STATUS_CONNECTING
            return consts.POLL_WRITE

        if self.status == consts.STATUS_CONNECTING:
            res = self._poll_connecting()
            if res == consts.POLL_OK and self._async:
                return self._poll_setup_async()
            return res

        if self.status in (consts.STATUS_READY, consts.STATUS_BEGIN,
                           consts.STATUS_PREPARED):
            res = self._poll_query()

            if res == consts.POLL_OK and self._async and self._async_cursor:

                # Get the cursor object from the weakref
                curs = self._async_cursor()
                if curs is None:
                    util.pq_clear_async(self._pgconn)
                    raise exceptions.InterfaceError(
                        "the asynchronous cursor has disappeared")

                libpq.PQclear(curs._pgres)

                curs._pgres = util.pq_get_last_result(self._pgconn)
                try:
                    curs._pq_fetch()
                finally:
                    self._async_cursor = None
            return res

        return consts.POLL_ERROR

    def _poll_connecting(self):
        """poll during a connection attempt until the connection has
        established.

        """
        status_map = {
            libpq.PGRES_POLLING_OK: consts.POLL_OK,
            libpq.PGRES_POLLING_READING: consts.POLL_READ,
            libpq.PGRES_POLLING_WRITING: consts.POLL_WRITE,
            libpq.PGRES_POLLING_FAILED: consts.POLL_ERROR,
            libpq.PGRES_POLLING_ACTIVE: consts.POLL_ERROR,
        }
        res = status_map.get(libpq.PQconnectPoll(self._pgconn), None)

        if res is None:
            return consts.POLL_ERROR
        elif res == consts.POLL_ERROR:
            raise self._create_exception()
        return res

    def _poll_query(self):
        """Poll the connection for the send query/retrieve result phase

        Advance the async_status (usually going WRITE -> READ -> DONE) but
        don't mess with the connection status.

        """
        if self._async_status == consts.ASYNC_WRITE:
            ret = self._poll_advance_write(libpq.PQflush(self._pgconn))

        elif self._async_status == consts.ASYNC_READ:
            if self._async:
                ret = self._poll_advance_read(self._is_busy())
            else:
                ret = self._poll_advance_read(self._is_busy())

        elif self._async_status == consts.ASYNC_DONE:
            ret = self._poll_advance_read(self._is_busy())

        else:
            ret = consts.POLL_ERROR

        return ret

    def _poll_advance_write(self, flush):
        """Advance to the next state after an attempt of flushing output"""
        if flush == 0:
            self._async_status = consts.ASYNC_READ
            return consts.POLL_READ

        if flush == 1:
            return consts.POLL_WRITE

        if flush == -1:
            raise self._create_exception()

        return consts.POLL_ERROR

    def _poll_advance_read(self, busy):
        """Advance to the next state after a call to a _is_busy* method"""
        if busy == 0:
            self._async_status = consts.ASYNC_DONE
            return consts.POLL_OK

        if busy == 1:
            return consts.POLL_READ

        return consts.POLL_ERROR

    def _poll_setup_async(self):
        """Advance to the next state during an async connection setup

        If the connection is green, this is performed by the regular sync
        code so the queries are sent by conn_setup() while in
        CONN_STATUS_READY state.

        """
        if self.status == consts.STATUS_CONNECTING:
            util.pq_set_non_blocking(self._pgconn, 1, True)

            self._equote = self._get_equote()
            self._get_encoding()
            self._cancel = libpq.PQgetCancel(self._pgconn)
            if self._cancel == ffi.NULL:
                raise exceptions.OperationalError("can't get cancellation key")

            self._autocommit = True

            # If the current datestyle is not compatible (not ISO) then
            # force it to ISO
<<<<<<< HEAD
            datestyle = ffi.string(
                    libpq.PQparameterStatus(self._pgconn, b'DateStyle'))
            if not datestyle or not datestyle.startswith(b'ISO'):
=======
            if not self._iso_compatible_datestyle():
>>>>>>> 3076b2d0
                self.status = consts.STATUS_DATESTYLE

                if libpq.PQsendQuery(self._pgconn, b"SET DATESTYLE TO 'ISO'"):
                    self._async_status = consts.ASYNC_WRITE
                    return consts.POLL_WRITE
                else:
                    raise self._create_exception()

            self.status = consts.STATUS_READY
            return consts.POLL_OK

        if self.status == consts.STATUS_DATESTYLE:
            res = self._poll_query()
            if res != consts.POLL_OK:
                return res

            pgres = util.pq_get_last_result(self._pgconn)
            if not pgres or \
                libpq.PQresultStatus(pgres) != libpq.PGRES_COMMAND_OK:
                raise exceptions.OperationalError("can't set datetyle to ISO")
            libpq.PQclear(pgres)

            self.status = consts.STATUS_READY
            return consts.POLL_OK

        return consts.POLL_ERROR

    def _setup(self):
        self._equote = self._get_equote()
        self._get_encoding()

        self._cancel = libpq.PQgetCancel(self._pgconn)
        if self._cancel == ffi.NULL:
            raise exceptions.OperationalError("can't get cancellation key")

        with self._lock:
            # If the current datestyle is not compatible (not ISO) then
            # force it to ISO
<<<<<<< HEAD
            datestyle = util.bytes_to_ascii(ffi.string(
                    libpq.PQparameterStatus(self._pgconn, b'DateStyle')))
            if not datestyle or not datestyle.startswith('ISO'):
=======
            if not self._iso_compatible_datestyle():
>>>>>>> 3076b2d0
                self.status = consts.STATUS_DATESTYLE
                self._set_guc('datestyle', 'ISO')

            self._closed = False

    def _begin_transaction(self):
        if self.status == consts.STATUS_READY and not self._autocommit:
            self._execute_command('BEGIN')
            self.status = consts.STATUS_BEGIN

    def _execute_command(self, command):
        with self._lock:
            if _green_callback:
                pgres = self._execute_green(command)
            else:
                pgres = libpq.PQexec(self._pgconn, util.ascii_to_bytes(command))

            if not pgres:
                raise self._create_exception()
            try:
                pgstatus = libpq.PQresultStatus(pgres)
                if pgstatus != libpq.PGRES_COMMAND_OK:
                    raise self._create_exception(pgres=pgres)
            finally:
                libpq.PQclear(pgres)

    def _execute_tpc_command(self, command, xid):
        cmd = b' '.join([
            util.ascii_to_bytes(command), 
            util.quote_string(self, str(xid))])
        self._execute_command(cmd)
        self._mark += 1

    def _execute_green(self, query):
        """Execute version for green threads"""
        if self._async_cursor:
            raise exceptions.ProgrammingError(
                "a single async query can be executed on the same connection")

        self._async_cursor = True

        if not libpq.PQsendQuery(self._pgconn, util.ascii_to_bytes(query)):
            self._async_cursor = None
            return

        self._async_status = consts.ASYNC_WRITE

        try:
            _green_callback(self)
            return util.pq_get_last_result(self._pgconn)
        except:
            util.pq_clear_async(self._pgconn)
            raise
        finally:
            self._async_cursor = None
            self._async_status = consts.ASYNC_DONE

    def _finish_tpc(self, command, fallback, xid):
        if xid:
            # committing/aborting a received transaction.
            if self.status != consts.STATUS_READY:
                raise exceptions.ProgrammingError(
                    "tpc_commit/tpc_rollback with a xid "
                    "must be called outside a transaction")

            self._execute_tpc_command(command, xid)

        else:
            # committing/aborting our own transaction.
            if not self._tpc_xid:
                raise exceptions.ProgrammingError(
                    "tpc_commit/tpc_rollback with no parameter "
                    "must be called in a two-phase transaction")

            if self.status == consts.STATUS_BEGIN:
                fallback()
            elif self.status == consts.STATUS_PREPARED:
                self._execute_tpc_command(command, self._tpc_xid)
            else:
                raise exceptions.InterfaceError(
                    'unexpected state in tpc_commit/tpc_rollback')

            self.status = consts.STATUS_READY
            self._tpc_xid = None

    def _close(self):
        self._closed = True

        if self._cancel:
            libpq.PQfreeCancel(self._cancel)
            self._cancel = ffi.NULL

        if self._pgconn:
            libpq.PQfinish(self._pgconn)
            self._pgconn = None

    def _commit(self):
        if self._autocommit or self.status != consts.STATUS_BEGIN:
            return

        with self._lock:
            self._mark += 1
            try:
                self._execute_command('COMMIT')
            finally:
                self.status = consts.STATUS_READY

    def _rollback(self):
        if self._autocommit or self.status != consts.STATUS_BEGIN:
            return
        self._mark += 1
        self._execute_command('ROLLBACK')
        self.status = consts.STATUS_READY

    def _get_encoding(self):
        """Retrieving encoding"""
        client_encoding = self.get_parameter_status('client_encoding')
        self._encoding = _enc.normalize(client_encoding)
        self._py_enc = _enc.encodings[self._encoding]

    def _get_equote(self):
        ret = libpq.PQparameterStatus(
            self._pgconn, b'standard_conforming_strings')
        return ret and ffi.string(ret) == 'off'

    def _is_busy(self):
        with self._lock:
            if libpq.PQconsumeInput(self._pgconn) == 0:
                raise exceptions.OperationalError(
                    ffi.string(libpq.PQerrorMessage(self._pgconn)))
            res = libpq.PQisBusy(self._pgconn)
            self._process_notifies()
            return res

    def _process_notice(self, arg, message):
        """Store the given message in `self.notices`

        Also delete older entries to make sure there are no more then 50
        entries in the list.

        """
        self.notices.append(message)
        length = len(self.notices)
        if length > 50:
            del self.notices[:length - 50]

    def _process_notifies(self):
        while True:
            pg_notify = libpq.PQnotifies(self._pgconn)
            if not pg_notify:
                break

            notify = Notify(
                pg_notify.be_pid,
                ffi.string(pg_notify.relname),
                ffi.string(pg_notify.extra))
            self._notifies.append(notify)

            libpq.PQfreemem(pg_notify)

    def _create_exception(self, pgres=None, msg=None):
        """Return the appropriate exception instance for the current status.

        """
        exc_type = exceptions.OperationalError

        # If no custom message is passed then get the message from postgres.
        # If pgres is available then we first try to get the message for the
        # last command, and then the error message for the connection
        if msg is None:
            if pgres:
                msg = libpq.PQresultErrorMessage(pgres)
            if msg is None or msg == ffi.NULL:
                msg = libpq.PQerrorMessage(self._pgconn)
            msg = ffi.string(msg) if msg != ffi.NULL else None

        # Get the correct exception class based on the error code
        if pgres:
            code = libpq.PQresultErrorField(pgres, libpq.PG_DIAG_SQLSTATE)
            if code != ffi.NULL:
                exc_type = util.get_exception_for_sqlstate(
                        ffi.string(code))

        # Clear the connection if the status is CONNECTION_BAD (fatal error)
        if self._pgconn and libpq.PQstatus(self._pgconn) == libpq.CONNECTION_BAD:
            self._close()
        return exc_type(msg)

    def _have_wait_callback(self):
        return bool(_green_callback)

<<<<<<< HEAD
  
=======
    def _iso_compatible_datestyle(self):
        ''' Return whether connection DateStyle is ISO-compatible
        '''
        datestyle = libpq.PQparameterStatus(self._pgconn, 'DateStyle')
        return datestyle != ffi.NULL and \
                ffi.string(datestyle).startswith('ISO')


>>>>>>> 3076b2d0
def _connect(dsn, connection_factory=None, async=False):
    if connection_factory is None:
        connection_factory = Connection

    # Mimic the construction method as used by psycopg2, which notes:
    # Here we are breaking the connection.__init__ interface defined
    # by psycopg2. So, if not requiring an async conn, avoid passing
    # the async parameter.
    if async:
        return connection_factory(dsn, async=True)
    else:
        return connection_factory(dsn)
<|MERGE_RESOLUTION|>--- conflicted
+++ resolved
@@ -550,13 +550,7 @@
 
             # If the current datestyle is not compatible (not ISO) then
             # force it to ISO
-<<<<<<< HEAD
-            datestyle = ffi.string(
-                    libpq.PQparameterStatus(self._pgconn, b'DateStyle'))
-            if not datestyle or not datestyle.startswith(b'ISO'):
-=======
             if not self._iso_compatible_datestyle():
->>>>>>> 3076b2d0
                 self.status = consts.STATUS_DATESTYLE
 
                 if libpq.PQsendQuery(self._pgconn, b"SET DATESTYLE TO 'ISO'"):
@@ -595,13 +589,7 @@
         with self._lock:
             # If the current datestyle is not compatible (not ISO) then
             # force it to ISO
-<<<<<<< HEAD
-            datestyle = util.bytes_to_ascii(ffi.string(
-                    libpq.PQparameterStatus(self._pgconn, b'DateStyle')))
-            if not datestyle or not datestyle.startswith('ISO'):
-=======
             if not self._iso_compatible_datestyle():
->>>>>>> 3076b2d0
                 self.status = consts.STATUS_DATESTYLE
                 self._set_guc('datestyle', 'ISO')
 
@@ -793,18 +781,14 @@
     def _have_wait_callback(self):
         return bool(_green_callback)
 
-<<<<<<< HEAD
-  
-=======
     def _iso_compatible_datestyle(self):
         ''' Return whether connection DateStyle is ISO-compatible
         '''
-        datestyle = libpq.PQparameterStatus(self._pgconn, 'DateStyle')
+        datestyle = libpq.PQparameterStatus(self._pgconn, b'DateStyle')
         return datestyle != ffi.NULL and \
-                ffi.string(datestyle).startswith('ISO')
-
-
->>>>>>> 3076b2d0
+                ffi.string(datestyle).startswith(b'ISO')
+
+
 def _connect(dsn, connection_factory=None, async=False):
     if connection_factory is None:
         connection_factory = Connection
