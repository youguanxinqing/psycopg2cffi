"""Miscellaneous goodies for psycopg2

This module is a generic place used to hold little helper functions
and classes untill a better place in the distribution is found.
"""
# psycopg/extras.py - miscellaneous extra goodies for psycopg
#
# Copyright (C) 2003-2010 Federico Di Gregorio  <fog@debian.org>
#
# psycopg2 is free software: you can redistribute it and/or modify it
# under the terms of the GNU Lesser General Public License as published
# by the Free Software Foundation, either version 3 of the License, or
# (at your option) any later version.
#
# In addition, as a special exception, the copyright holders give
# permission to link this program with the OpenSSL library (or with
# modified versions of OpenSSL that use the same license as OpenSSL),
# and distribute linked combinations including the two.
#
# You must obey the GNU Lesser General Public License in all respects for
# all of the code used other than OpenSSL.
#
# psycopg2 is distributed in the hope that it will be useful, but WITHOUT
# ANY WARRANTY; without even the implied warranty of MERCHANTABILITY or
# FITNESS FOR A PARTICULAR PURPOSE.  See the GNU Lesser General Public
# License for more details.

<<<<<<< HEAD
from __future__ import unicode_literals

import os
import sys
import time
import warnings
import re as regex
import six
=======
import os as _os
import sys as _sys
import time as _time
import re as _re
>>>>>>> b7d7f799

try:
    import logging as _logging
except:
    _logging = None

<<<<<<< HEAD
import psycopg2cffi as psycopg2
=======
import psycopg2
>>>>>>> b7d7f799
from psycopg2cffi import extensions as _ext
from psycopg2cffi.extensions import cursor as _cursor
from psycopg2cffi.extensions import connection as _connection
from psycopg2cffi.extensions import adapt as _A
<<<<<<< HEAD
from psycopg2cffi._impl.adapters import ascii_to_bytes, bytes_to_ascii
=======
from psycopg2cffi.extensions import b
>>>>>>> b7d7f799


class DictCursorBase(_cursor):
    """Base class for all dict-like cursors."""

    def __init__(self, *args, **kwargs):
        if 'row_factory' in kwargs:
            row_factory = kwargs['row_factory']
            del kwargs['row_factory']
        else:
            raise NotImplementedError(
                "DictCursorBase can't be instantiated without a row factory.")
        super(DictCursorBase, self).__init__(*args, **kwargs)
        self._query_executed = 0
        self._prefetch = 0
        self.row_factory = row_factory

    def fetchone(self):
        if self._prefetch:
            res = super(DictCursorBase, self).fetchone()
        if self._query_executed:
            self._build_index()
        if not self._prefetch:
            res = super(DictCursorBase, self).fetchone()
        return res

    def fetchmany(self, size=None):
        if self._prefetch:
            res = super(DictCursorBase, self).fetchmany(size)
        if self._query_executed:
            self._build_index()
        if not self._prefetch:
            res = super(DictCursorBase, self).fetchmany(size)
        return res

    def fetchall(self):
        if self._prefetch:
            res = super(DictCursorBase, self).fetchall()
        if self._query_executed:
            self._build_index()
        if not self._prefetch:
            res = super(DictCursorBase, self).fetchall()
        return res

    def __iter__(self):
        if self._prefetch:
            res = super(DictCursorBase, self).__iter__()
            first = res.next()
        if self._query_executed:
            self._build_index()
        if not self._prefetch:
            res = super(DictCursorBase, self).__iter__()
            first = res.next()

        yield first
        while 1:
            yield res.next()


class DictConnection(_connection):
    """A connection that uses `DictCursor` automatically."""
    def cursor(self, *args, **kwargs):
        kwargs.setdefault('cursor_factory', DictCursor)
        return super(DictConnection, self).cursor(*args, **kwargs)

class DictCursor(DictCursorBase):
    """A cursor that keeps a list of column name -> index mappings."""

    def __init__(self, *args, **kwargs):
        kwargs['row_factory'] = DictRow
        super(DictCursor, self).__init__(*args, **kwargs)
        self._prefetch = 1

    def execute(self, query, vars=None):
        self.index = {}
        self._query_executed = 1
        return super(DictCursor, self).execute(query, vars)

    def callproc(self, procname, vars=None):
        self.index = {}
        self._query_executed = 1
        return super(DictCursor, self).callproc(procname, vars)

    def _build_index(self):
        if self._query_executed == 1 and self.description:
            for i in range(len(self.description)):
                self.index[self.description[i][0]] = i
            self._query_executed = 0

class DictRow(list):
    """A row object that allow by-colmun-name access to data."""

    __slots__ = ('_index',)

    def __init__(self, cursor):
        self._index = cursor.index
        self[:] = [None] * len(cursor.description)

    def __getitem__(self, x):
        if not isinstance(x, (int, slice)):
            x = self._index[x]
        return list.__getitem__(self, x)

    def __setitem__(self, x, v):
        if not isinstance(x, (int, slice)):
            x = self._index[x]
        list.__setitem__(self, x, v)

    def items(self):
        return list(self.iteritems())

    def keys(self):
        return self._index.keys()

    def values(self):
        return tuple(self[:])

    def has_key(self, x):
        return x in self._index

    def get(self, x, default=None):
        try:
            return self[x]
        except:
            return default

    def iteritems(self):
        for n, v in self._index.iteritems():
            yield n, list.__getitem__(self, v)

    def iterkeys(self):
        return self._index.iterkeys()

    def itervalues(self):
        return list.__iter__(self)

    def copy(self):
        return dict(self.iteritems())

    def __contains__(self, x):
        return x in self._index

    def __getstate__(self):
        return self[:], self._index.copy()

    def __setstate__(self, data):
        self[:] = data[0]
        self._index = data[1]

    # drop the crusty Py2 methods
    if _sys.version_info[0] > 2:
        items = iteritems; del iteritems
        keys = iterkeys; del iterkeys
        values = itervalues; del itervalues
        del has_key


class RealDictConnection(_connection):
    """A connection that uses `RealDictCursor` automatically."""
    def cursor(self, *args, **kwargs):
        kwargs.setdefault('cursor_factory', RealDictCursor)
        return super(RealDictConnection, self).cursor(*args, **kwargs)

class RealDictCursor(DictCursorBase):
    """A cursor that uses a real dict as the base type for rows.

    Note that this cursor is extremely specialized and does not allow
    the normal access (using integer indices) to fetched data. If you need
    to access database rows both as a dictionary and a list, then use
    the generic `DictCursor` instead of `!RealDictCursor`.
    """
    def __init__(self, *args, **kwargs):
        kwargs['row_factory'] = RealDictRow
        super(RealDictCursor, self).__init__(*args, **kwargs)
        self._prefetch = 0

    def execute(self, query, vars=None):
        self.column_mapping = []
        self._query_executed = 1
        return super(RealDictCursor, self).execute(query, vars)

    def callproc(self, procname, vars=None):
        self.column_mapping = []
        self._query_executed = 1
        return super(RealDictCursor, self).callproc(procname, vars)

    def _build_index(self):
        if self._query_executed == 1 and self.description:
            for i in range(len(self.description)):
                self.column_mapping.append(self.description[i][0])
            self._query_executed = 0

class RealDictRow(dict):
    """A `!dict` subclass representing a data record."""

    __slots__ = ('_column_mapping')

    def __init__(self, cursor):
        dict.__init__(self)
        # Required for named cursors
        if cursor.description and not cursor.column_mapping:
            cursor._build_index()

        self._column_mapping = cursor.column_mapping

    def __setitem__(self, name, value):
        if type(name) == int:
            name = self._column_mapping[name]
        return dict.__setitem__(self, name, value)

    def __getstate__(self):
        return (self.copy(), self._column_mapping[:])

    def __setstate__(self, data):
        self.update(data[0])
        self._column_mapping = data[1]


class NamedTupleConnection(_connection):
    """A connection that uses `NamedTupleCursor` automatically."""
    def cursor(self, *args, **kwargs):
        kwargs.setdefault('cursor_factory', NamedTupleCursor)
        return super(NamedTupleConnection, self).cursor(*args, **kwargs)

class NamedTupleCursor(_cursor):
    """A cursor that generates results as `~collections.namedtuple`.

    `!fetch*()` methods will return named tuples instead of regular tuples, so
    their elements can be accessed both as regular numeric items as well as
    attributes.

        >>> nt_cur = conn.cursor(cursor_factory=psycopg2.extras.NamedTupleCursor)
        >>> rec = nt_cur.fetchone()
        >>> rec
        Record(id=1, num=100, data="abc'def")
        >>> rec[1]
        100
        >>> rec.data
        "abc'def"
    """
    Record = None

    def execute(self, query, vars=None):
        self.Record = None
        return super(NamedTupleCursor, self).execute(query, vars)

    def executemany(self, query, vars):
        self.Record = None
        return super(NamedTupleCursor, self).executemany(query, vars)

    def callproc(self, procname, vars=None):
        self.Record = None
        return super(NamedTupleCursor, self).callproc(procname, vars)

    def fetchone(self):
        t = super(NamedTupleCursor, self).fetchone()
        if t is not None:
            nt = self.Record
            if nt is None:
                nt = self.Record = self._make_nt()
            return nt._make(t)

    def fetchmany(self, size=None):
        ts = super(NamedTupleCursor, self).fetchmany(size)
        nt = self.Record
        if nt is None:
            nt = self.Record = self._make_nt()
        return map(nt._make, ts)

    def fetchall(self):
        ts = super(NamedTupleCursor, self).fetchall()
        nt = self.Record
        if nt is None:
            nt = self.Record = self._make_nt()
        return map(nt._make, ts)

    def __iter__(self):
        it = super(NamedTupleCursor, self).__iter__()
        t = it.next()

        nt = self.Record
        if nt is None:
            nt = self.Record = self._make_nt()

        yield nt._make(t)

        while 1:
            yield nt._make(it.next())

    try:
        from collections import namedtuple
    except ImportError as _exc:
        def _make_nt(self):
            raise self._exc
    else:
        def _make_nt(self, namedtuple=namedtuple):
            return namedtuple("Record", [d[0] for d in self.description or ()])


class LoggingConnection(_connection):
    """A connection that logs all queries to a file or logger__ object.

    .. __: http://docs.python.org/library/logging.html
    """

    def initialize(self, logobj):
        """Initialize the connection to log to `!logobj`.

        The `!logobj` parameter can be an open file object or a Logger
        instance from the standard logging module.
        """
        self._logobj = logobj
        if _logging and isinstance(logobj, _logging.Logger):
            self.log = self._logtologger
        else:
            self.log = self._logtofile

    def filter(self, msg, curs):
        """Filter the query before logging it.

        This is the method to overwrite to filter unwanted queries out of the
        log or to add some extra data to the output. The default implementation
        just does nothing.
        """
        return msg

    def _logtofile(self, msg, curs):
        msg = self.filter(msg, curs)
        if msg: self._logobj.write(msg + _os.linesep)

    def _logtologger(self, msg, curs):
        msg = self.filter(msg, curs)
        if msg: self._logobj.debug(msg)

    def _check(self):
        if not hasattr(self, '_logobj'):
            raise self.ProgrammingError(
                "LoggingConnection object has not been initialize()d")

    def cursor(self, *args, **kwargs):
        self._check()
        kwargs.setdefault('cursor_factory', LoggingCursor)
        return super(LoggingConnection, self).cursor(*args, **kwargs)

class LoggingCursor(_cursor):
    """A cursor that logs queries using its connection logging facilities."""

    def execute(self, query, vars=None):
        try:
            return super(LoggingCursor, self).execute(query, vars)
        finally:
            self.connection.log(self.query, self)

    def callproc(self, procname, vars=None):
        try:
            return super(LoggingCursor, self).callproc(procname, vars)
        finally:
            self.connection.log(self.query, self)


class MinTimeLoggingConnection(LoggingConnection):
    """A connection that logs queries based on execution time.

    This is just an example of how to sub-class `LoggingConnection` to
    provide some extra filtering for the logged queries. Both the
    `inizialize()` and `filter()` methods are overwritten to make sure
    that only queries executing for more than ``mintime`` ms are logged.

    Note that this connection uses the specialized cursor
    `MinTimeLoggingCursor`.
    """
    def initialize(self, logobj, mintime=0):
        LoggingConnection.initialize(self, logobj)
        self._mintime = mintime

    def filter(self, msg, curs):
        t = (_time.time() - curs.timestamp) * 1000
        if t > self._mintime:
            return msg + _os.linesep + "  (execution time: %d ms)" % t

    def cursor(self, *args, **kwargs):
        kwargs.setdefault('cursor_factory', MinTimeLoggingCursor)
        return LoggingConnection.cursor(self, *args, **kwargs)

class MinTimeLoggingCursor(LoggingCursor):
    """The cursor sub-class companion to `MinTimeLoggingConnection`."""

    def execute(self, query, vars=None):
        self.timestamp = _time.time()
        return LoggingCursor.execute(self, query, vars)

    def callproc(self, procname, vars=None):
        self.timestamp = _time.time()
        return LoggingCursor.execute(self, procname, vars)


# a dbtype and adapter for Python UUID type

class UUID_adapter(object):
    """Adapt Python's uuid.UUID__ type to PostgreSQL's uuid__.

    .. __: http://docs.python.org/library/uuid.html
    .. __: http://www.postgresql.org/docs/current/static/datatype-uuid.html
    """

    def __init__(self, uuid):
        self._uuid = uuid

    def __conform__(self, proto):
        if proto is _ext.ISQLQuote:
            return self

    def getquoted(self):
<<<<<<< HEAD
        return b''.join([b"'", ascii_to_bytes(str(self._uuid)), b"'::uuid"])

    if six.PY3:
        def __bytes__(self):
            return self.getquoted()
        def __str__(self): # huh?
            return bytes_to_ascii(self.getquoted())
    else:
        def __str__(self):
            return self.getquoted()

=======
        return b("'%s'::uuid" % self._uuid)

    def __str__(self):
        return "'%s'::uuid" % self._uuid
>>>>>>> b7d7f799

def register_uuid(oids=None, conn_or_curs=None):
    """Create the UUID type and an uuid.UUID adapter.

    :param oids: oid for the PostgreSQL :sql:`uuid` type, or 2-items sequence
        with oids of the type and the array. If not specified, use PostgreSQL
        standard oids.
    :param conn_or_curs: where to register the typecaster. If not specified,
        register it globally.
    """

    import uuid

    if not oids:
        oid1 = 2950
        oid2 = 2951
    elif isinstance(oids, (list, tuple)):
        oid1, oid2 = oids
    else:
        oid1 = oids
        oid2 = 2951

<<<<<<< HEAD
    def parseUUIDARRAY(data, cursor):
        if data is None:
            return None
        elif data == '{}':
            return []
        else:
            return [((len(x) > 0 and x != 'NULL') and 
                uuid.UUID(x) or None) for x in data[1:-1].split(',')]

=======
>>>>>>> b7d7f799
    _ext.UUID = _ext.new_type((oid1, ), "UUID",
            lambda data, cursor: data and uuid.UUID(data) or None)
    _ext.UUIDARRAY = _ext.new_array_type((oid2,), "UUID[]", _ext.UUID)

    _ext.register_type(_ext.UUID, conn_or_curs)
    _ext.register_type(_ext.UUIDARRAY, conn_or_curs)
    _ext.register_adapter(uuid.UUID, UUID_adapter)

    return _ext.UUID


# a type, dbtype and adapter for PostgreSQL inet type

class Inet(object):
    """Wrap a string to allow for correct SQL-quoting of inet values.

    Note that this adapter does NOT check the passed value to make
    sure it really is an inet-compatible address but DOES call adapt()
    on it to make sure it is impossible to execute an SQL-injection
    by passing an evil value to the initializer.
    """
    def __init__(self, addr):
        self.addr = addr

    def __repr__(self):
        return "%s(%r)" % (self.__class__.__name__, self.addr)

    def prepare(self, conn):
        self._conn = conn

    def getquoted(self):
        obj = _A(self.addr)
        if hasattr(obj, 'prepare'):
            obj.prepare(self._conn)
        return obj.getquoted() + b"::inet"

    def __conform__(self, proto):
        if proto is _ext.ISQLQuote:
            return self

    def __str__(self):
        return str(self.addr)

def register_inet(oid=None, conn_or_curs=None):
    """Create the INET type and an Inet adapter.

    :param oid: oid for the PostgreSQL :sql:`inet` type, or 2-items sequence
        with oids of the type and the array. If not specified, use PostgreSQL
        standard oids.
    :param conn_or_curs: where to register the typecaster. If not specified,
        register it globally.
    """
    if not oid:
        oid1 = 869
        oid2 = 1041
    elif isinstance(oid, (list, tuple)):
        oid1, oid2 = oid
    else:
        oid1 = oid
        oid2 = 1041

    _ext.INET = _ext.new_type((oid1, ), "INET",
            lambda data, cursor: data and Inet(data) or None)
    _ext.INETARRAY = _ext.new_array_type((oid2, ), "INETARRAY", _ext.INET)

    _ext.register_type(_ext.INET, conn_or_curs)
    _ext.register_type(_ext.INETARRAY, conn_or_curs)

    return _ext.INET


def register_tstz_w_secs(oids=None, conn_or_curs=None):
    """The function used to register an alternate type caster for
    :sql:`TIMESTAMP WITH TIME ZONE` to deal with historical time zones with
    seconds in the UTC offset.

    These are now correctly handled by the default type caster, so currently
    the function doesn't do anything.
    """
    import warnings
    warnings.warn("deprecated", DeprecationWarning)


<<<<<<< HEAD
import select
from psycopg2cffi.extensions import POLL_OK, POLL_READ, POLL_WRITE
from psycopg2cffi import OperationalError

=======
>>>>>>> b7d7f799
def wait_select(conn):
    """Wait until a connection or cursor has data available.

    The function is an example of a wait callback to be registered with
    `~psycopg2.extensions.set_wait_callback()`. This function uses
    :py:func:`~select.select()` to wait for data available.

    """
    import select
    from psycopg2.extensions import POLL_OK, POLL_READ, POLL_WRITE

    while 1:
        state = conn.poll()
        if state == POLL_OK:
            break
        elif state == POLL_READ:
            select.select([conn.fileno()], [], [])
        elif state == POLL_WRITE:
            select.select([], [conn.fileno()], [])
        else:
            raise conn.OperationalError("bad state from poll: %s" % state)


def _solve_conn_curs(conn_or_curs):
    """Return the connection and a DBAPI cursor from a connection or cursor."""
    if conn_or_curs is None:
        raise psycopg2.ProgrammingError("no connection or cursor provided")

    if hasattr(conn_or_curs, 'execute'):
        conn = conn_or_curs.connection
        curs = conn.cursor(cursor_factory=_cursor)
    else:
        conn = conn_or_curs
        curs = conn.cursor(cursor_factory=_cursor)

    return conn, curs


class HstoreAdapter(object):
    """Adapt a Python dict to the hstore syntax."""
    def __init__(self, wrapped):
        self.wrapped = wrapped

    def prepare(self, conn):
        self.conn = conn

        # use an old-style getquoted implementation if required
        if conn.server_version < 90000:
            self.getquoted = self._getquoted_8

    def _getquoted_8(self):
        """Use the operators available in PG pre-9.0."""
        if not self.wrapped:
            return b"''::hstore"

        adapt = _ext.adapt
        rv = []
        for k, v in self.wrapped.iteritems():
            k = adapt(k)
            k.prepare(self.conn)
            k = k.getquoted()

            if v is not None:
                v = adapt(v)
                v.prepare(self.conn)
                v = v.getquoted()
            else:
                v = b'NULL'

            rv.append(b"(" + k + b" => " + v + b")")

        return b"(" + b'||'.join(rv) + b")"

    def _getquoted_9(self):
        """Use the hstore(text[], text[]) function."""
        if not self.wrapped:
            return b"''::hstore"

        k = _ext.adapt(list(self.wrapped.keys()))
        k.prepare(self.conn)
        v = _ext.adapt(list(self.wrapped.values()))
        v.prepare(self.conn)
        return b"hstore(" + k.getquoted() + b", " + v.getquoted() + b")"

    getquoted = _getquoted_9

    _re_hstore = _re.compile(r"""
        # hstore key:
        # a string of normal or escaped chars
        "((?: [^"\\] | \\. )*)"
        \s*=>\s* # hstore value
        (?:
            NULL # the value can be null - not catched
            # or a quoted string like the key
            | "((?: [^"\\] | \\. )*)"
        )
        (?:\s*,\s*|$) # pairs separated by comma or end of string.
    """, _re.VERBOSE)

    @classmethod
    def parse(self, s, cur, _bsdec=_re.compile(r"\\(.)")):
        """Parse an hstore representation in a Python string.

        The hstore is represented as something like::

            "a"=>"1", "b"=>"2"

        with backslash-escaped strings.
        """
        if s is None:
            return None

        rv = {}
        start = 0
        for m in self._re_hstore.finditer(s):
            if m is None or m.start() != start:
                raise psycopg2.InterfaceError(
                    "error parsing hstore pair at char %d" % start)
            k = _bsdec.sub(r'\1', m.group(1))
            v = m.group(2)
            if v is not None:
                v = _bsdec.sub(r'\1', v)

            rv[k] = v
            start = m.end()

        if start < len(s):
            raise psycopg2.InterfaceError(
                "error parsing hstore: unparsed data after char %d" % start)

        return rv

    @classmethod
    def _to_unicode(self, s, cur):
        if s is None:
            return None
        else:
            return s.decode(_ext.encodings[cur.connection.encoding]) \
                    if cur else bytes_to_ascii(s)

    @classmethod
    def parse_unicode(self, s, cur):
        """Parse an hstore returning unicode keys and values."""
        if s is None:
            return None

        s = s.decode(_ext.encodings[cur.connection.encoding])
        return self.parse(s, cur)

    @classmethod
    def get_oids(self, conn_or_curs):
        """Return the lists of OID of the hstore and hstore[] types.
        """
        conn, curs = _solve_conn_curs(conn_or_curs)

        # Store the transaction status of the connection to revert it after use
        conn_status = conn.status

        # column typarray not available before PG 8.3
        typarray = conn.server_version >= 80300 and "typarray" or "NULL"

        rv0, rv1 = [], []

        # get the oid for the hstore
        curs.execute("""\
SELECT t.oid, %s
FROM pg_type t JOIN pg_namespace ns
    ON typnamespace = ns.oid
WHERE typname = 'hstore';
""" % typarray)
        for oids in curs:
            rv0.append(oids[0])
            rv1.append(oids[1])

        # revert the status of the connection as before the command
        if (conn_status != _ext.STATUS_IN_TRANSACTION
        and not conn.autocommit):
            conn.rollback()

        return tuple(rv0), tuple(rv1)

def register_hstore(conn_or_curs, globally=False, unicode=False,
        oid=None, array_oid=None):
    """Register adapter and typecaster for `!dict`\-\ |hstore| conversions.

    :param conn_or_curs: a connection or cursor: the typecaster will be
        registered only on this object unless *globally* is set to `!True`
    :param globally: register the adapter globally, not only on *conn_or_curs*
    :param unicode: if `!True`, keys and values returned from the database
        will be `!unicode` instead of `!str`. The option is not available on
        Python 3
    :param oid: the OID of the |hstore| type if known. If not, it will be
        queried on *conn_or_curs*.
    :param array_oid: the OID of the |hstore| array type if known. If not, it
        will be queried on *conn_or_curs*.

    The connection or cursor passed to the function will be used to query the
    database and look for the OID of the |hstore| type (which may be different
    across databases). If querying is not desirable (e.g. with
    :ref:`asynchronous connections <async-support>`) you may specify it in the
    *oid* parameter, which can be found using a query such as :sql:`SELECT
    'hstore'::regtype::oid`. Analogously you can obtain a value for *array_oid*
    using a query such as :sql:`SELECT 'hstore[]'::regtype::oid`.

    Note that, when passing a dictionary from Python to the database, both
    strings and unicode keys and values are supported. Dictionaries returned
    from the database have keys/values according to the *unicode* parameter.

    The |hstore| contrib module must be already installed in the database
    (executing the ``hstore.sql`` script in your ``contrib`` directory).
    Raise `~psycopg2.ProgrammingError` if the type is not found.
    """
    if oid is None:
        oid = HstoreAdapter.get_oids(conn_or_curs)
        if oid is None or not oid[0]:
            raise psycopg2.ProgrammingError(
                "hstore type not found in the database. "
                "please install it from your 'contrib/hstore.sql' file")
        else:
            array_oid = oid[1]
            oid = oid[0]

    if isinstance(oid, int):
        oid = (oid,)

    if array_oid is not None:
        if isinstance(array_oid, int):
            array_oid = (array_oid,)
        else:
            array_oid = tuple([x for x in array_oid if x])

    # create and register the typecaster
    if _sys.version_info[0] < 3 and unicode:
        cast = HstoreAdapter.parse_unicode
    else:
        cast = HstoreAdapter.parse

    HSTORE = _ext.new_type(oid, "HSTORE", cast)
    _ext.register_type(HSTORE, not globally and conn_or_curs or None)
    _ext.register_adapter(dict, HstoreAdapter)

    if array_oid:
        HSTOREARRAY = _ext.new_array_type(array_oid, "HSTOREARRAY", HSTORE)
        _ext.register_type(HSTOREARRAY, not globally and conn_or_curs or None)


class CompositeCaster(object):
    """Helps conversion of a PostgreSQL composite type into a Python object.

    The class is usually created by the `register_composite()` function.
    You may want to create and register manually instances of the class if
    querying the database at registration time is not desirable (such as when
    using an :ref:`asynchronous connections <async-support>`).

    """
    def __init__(self, name, oid, attrs, array_oid=None, schema=None):
        self.name = name
        self.schema = schema
        self.oid = oid
        self.array_oid = array_oid

        self.attnames = [ a[0] for a in attrs ]
        self.atttypes = [ a[1] for a in attrs ]
        self._create_type(name, self.attnames)
        self.typecaster = _ext.new_type((oid,), name, self.parse)
        if array_oid:
            self.array_typecaster = _ext.new_array_type(
                (array_oid,), "%sARRAY" % name, self.typecaster)
        else:
            self.array_typecaster = None

    def parse(self, s, curs):
        if s is None:
            return None

        tokens = self.tokenize(s)
        if len(tokens) != len(self.atttypes):
            raise psycopg2.DataError(
                "expecting %d components for the type %s, %d found instead" %
                (len(self.atttypes), self.name, len(tokens)))

        values = [ curs.cast(oid, token)
            for oid, token in zip(self.atttypes, tokens) ]

        return self.make(values)

    def make(self, values):
        """Return a new Python object representing the data being casted.

        *values* is the list of attributes, already casted into their Python
        representation.

        You can subclass this method to :ref:`customize the composite cast
        <custom-composite>`.
        """

        return self._ctor(values)

    _re_tokenize = _re.compile(r"""
  \(? ([,)])                        # an empty token, representing NULL
| \(? " ((?: [^"] | "")*) " [,)]    # or a quoted string
| \(? ([^",)]+) [,)]                # or an unquoted string
    """, _re.VERBOSE)

    _re_undouble = _re.compile(r'(["\\])\1')

    @classmethod
    def tokenize(self, s):
        ''' Gets bytestring, returns list of bytestrings
        '''
        rv = []
        for m in self._re_tokenize.finditer(s):
            if m is None:
<<<<<<< HEAD
                raise psycopg2.InterfaceError("can't parse type: %r", s)
            if m.group(1):
                v = None
            elif m.group(2):
                v = self._re_undouble.sub(r"\1", m.group(2))
=======
                raise psycopg2.InterfaceError("can't parse type: %r" % s)
            if m.group(1) is not None:
                rv.append(None)
            elif m.group(2) is not None:
                rv.append(self._re_undouble.sub(r"\1", m.group(2)))
>>>>>>> b7d7f799
            else:
                v = m.group(3)
            rv.append(v)
        return rv

    def _create_type(self, name, attnames):
        try:
            from collections import namedtuple
        except ImportError:
            self.type = tuple
            self._ctor = self.type
        else:
            self.type = namedtuple(name, attnames)
            self._ctor = self.type._make

    @classmethod
    def _from_db(self, name, conn_or_curs):
        """Return a `CompositeCaster` instance for the type *name*.

        Raise `ProgrammingError` if the type is not found.
        """
        conn, curs = _solve_conn_curs(conn_or_curs)

        # Store the transaction status of the connection to revert it after use
        conn_status = conn.status

        # Use the correct schema
        if '.' in name:
            schema, tname = name.split('.', 1)
        else:
            tname = name
            schema = 'public'

        # column typarray not available before PG 8.3
        typarray = conn.server_version >= 80300 and "typarray" or "NULL"

        # get the type oid and attributes
        curs.execute("""\
SELECT t.oid, %s, attname, atttypid
FROM pg_type t
JOIN pg_namespace ns ON typnamespace = ns.oid
JOIN pg_attribute a ON attrelid = typrelid
WHERE typname = %%s AND nspname = %%s
    AND attnum > 0 AND NOT attisdropped
ORDER BY attnum;
""" % typarray, (tname, schema))

        recs = curs.fetchall()

        # revert the status of the connection as before the command
        if (conn_status != _ext.STATUS_IN_TRANSACTION
        and not conn.autocommit):
            conn.rollback()

        if not recs:
            raise psycopg2.ProgrammingError(
                "PostgreSQL type '%s' not found" % name)

        type_oid = recs[0][0]
        array_oid = recs[0][1]
        type_attrs = [ (r[2], r[3]) for r in recs ]

        return self(tname, type_oid, type_attrs,
            array_oid=array_oid, schema=schema)

def register_composite(name, conn_or_curs, globally=False, factory=None):
    """Register a typecaster to convert a composite type into a tuple.

    :param name: the name of a PostgreSQL composite type, e.g. created using
        the |CREATE TYPE|_ command
    :param conn_or_curs: a connection or cursor used to find the type oid and
        components; the typecaster is registered in a scope limited to this
        object, unless *globally* is set to `!True`
    :param globally: if `!False` (default) register the typecaster only on
        *conn_or_curs*, otherwise register it globally
    :param factory: if specified it should be a `CompositeCaster` subclass: use
        it to :ref:`customize how to cast composite types <custom-composite>`
    :return: the registered `CompositeCaster` or *factory* instance
        responsible for the conversion
    """
    if factory is None:
        factory = CompositeCaster

    caster = factory._from_db(name, conn_or_curs)
    _ext.register_type(caster.typecaster, not globally and conn_or_curs or None)

    if caster.array_typecaster is not None:
        _ext.register_type(caster.array_typecaster, not globally and conn_or_curs or None)

    return caster


# expose the json adaptation stuff into the module
from psycopg2._json import json, Json, register_json, register_default_json


# Expose range-related objects
from psycopg2._range import Range, NumericRange
from psycopg2._range import DateRange, DateTimeRange, DateTimeTZRange
from psycopg2._range import register_range, RangeAdapter, RangeCaster<|MERGE_RESOLUTION|>--- conflicted
+++ resolved
@@ -25,41 +25,25 @@
 # FITNESS FOR A PARTICULAR PURPOSE.  See the GNU Lesser General Public
 # License for more details.
 
-<<<<<<< HEAD
 from __future__ import unicode_literals
 
-import os
-import sys
-import time
-import warnings
-import re as regex
-import six
-=======
 import os as _os
 import sys as _sys
 import time as _time
 import re as _re
->>>>>>> b7d7f799
+import six
 
 try:
     import logging as _logging
 except:
     _logging = None
 
-<<<<<<< HEAD
 import psycopg2cffi as psycopg2
-=======
-import psycopg2
->>>>>>> b7d7f799
 from psycopg2cffi import extensions as _ext
 from psycopg2cffi.extensions import cursor as _cursor
 from psycopg2cffi.extensions import connection as _connection
 from psycopg2cffi.extensions import adapt as _A
-<<<<<<< HEAD
 from psycopg2cffi._impl.adapters import ascii_to_bytes, bytes_to_ascii
-=======
-from psycopg2cffi.extensions import b
->>>>>>> b7d7f799
 
 
 class DictCursorBase(_cursor):
@@ -473,24 +457,14 @@
             return self
 
     def getquoted(self):
-<<<<<<< HEAD
         return b''.join([b"'", ascii_to_bytes(str(self._uuid)), b"'::uuid"])
 
-    if six.PY3:
-        def __bytes__(self):
-            return self.getquoted()
-        def __str__(self): # huh?
-            return bytes_to_ascii(self.getquoted())
-    else:
-        def __str__(self):
-            return self.getquoted()
-
-=======
-        return b("'%s'::uuid" % self._uuid)
+    def __bytes__(self):
+        return self.getquoted()
 
     def __str__(self):
         return "'%s'::uuid" % self._uuid
->>>>>>> b7d7f799
+
 
 def register_uuid(oids=None, conn_or_curs=None):
     """Create the UUID type and an uuid.UUID adapter.
@@ -513,18 +487,6 @@
         oid1 = oids
         oid2 = 2951
 
-<<<<<<< HEAD
-    def parseUUIDARRAY(data, cursor):
-        if data is None:
-            return None
-        elif data == '{}':
-            return []
-        else:
-            return [((len(x) > 0 and x != 'NULL') and 
-                uuid.UUID(x) or None) for x in data[1:-1].split(',')]
-
-=======
->>>>>>> b7d7f799
     _ext.UUID = _ext.new_type((oid1, ), "UUID",
             lambda data, cursor: data and uuid.UUID(data) or None)
     _ext.UUIDARRAY = _ext.new_array_type((oid2,), "UUID[]", _ext.UUID)
@@ -608,13 +570,6 @@
     warnings.warn("deprecated", DeprecationWarning)
 
 
-<<<<<<< HEAD
-import select
-from psycopg2cffi.extensions import POLL_OK, POLL_READ, POLL_WRITE
-from psycopg2cffi import OperationalError
-
-=======
->>>>>>> b7d7f799
 def wait_select(conn):
     """Wait until a connection or cursor has data available.
 
@@ -624,7 +579,7 @@
 
     """
     import select
-    from psycopg2.extensions import POLL_OK, POLL_READ, POLL_WRITE
+    from psycopg2cffi.extensions import POLL_OK, POLL_READ, POLL_WRITE
 
     while 1:
         state = conn.poll()
@@ -928,19 +883,11 @@
         rv = []
         for m in self._re_tokenize.finditer(s):
             if m is None:
-<<<<<<< HEAD
                 raise psycopg2.InterfaceError("can't parse type: %r", s)
-            if m.group(1):
-                v = None
-            elif m.group(2):
-                v = self._re_undouble.sub(r"\1", m.group(2))
-=======
-                raise psycopg2.InterfaceError("can't parse type: %r" % s)
             if m.group(1) is not None:
                 rv.append(None)
             elif m.group(2) is not None:
                 rv.append(self._re_undouble.sub(r"\1", m.group(2)))
->>>>>>> b7d7f799
             else:
                 v = m.group(3)
             rv.append(v)
