--- conflicted
+++ resolved
@@ -100,38 +100,6 @@
                 % items[0][0])
 
     if dsn is None:
-<<<<<<< HEAD
-        # Note: reproducing the behaviour of the previous C implementation:
-        # keyword are silently swallowed if a DSN is specified. I would have
-        # raised an exception. File under "histerical raisins".
-        items = []
-        if database is not None:
-            items.append(('dbname', database))
-        if user is not None:
-            items.append(('user', user))
-        if password is not None:
-            items.append(('password', password))
-        if host is not None:
-            items.append(('host', host))
-        # Reproducing the previous C implementation behaviour: swallow a
-        # negative port. The libpq would raise an exception for it.
-        if port is not None and int(port) > 0:
-            items.append(('port', port))
-
-        items.extend(
-            [(k, v) for (k, v) in kwargs.items() if v is not None])
-        dsn = " ".join(["%s=%s" % (k, _param_escape(str(v)))
-            for (k, v) in items])
-
-        if not dsn:
-            raise InterfaceError('missing dsn and no parameters')
-
-    return _connect(dsn,
-        connection_factory=connection_factory, async=async)
-
-
-__all__ = filter(lambda k: not k.startswith('_'), locals().keys())
-=======
         if not items:
             raise TypeError('missing dsn and no parameters')
         else:
@@ -142,5 +110,4 @@
     if cursor_factory is not None:
         conn.cursor_factory = cursor_factory
 
-    return conn
->>>>>>> b7d7f799
+    return conn