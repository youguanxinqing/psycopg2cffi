--- conflicted
+++ resolved
@@ -25,22 +25,13 @@
 import os
 import shutil
 import tempfile
-<<<<<<< HEAD
-from psycopg2cffi.tests.psycopg2_tests.testutils import unittest, \
-        decorate_all_tests, skip_if_tpc_disabled, _u
+from functools import wraps
 
 import psycopg2cffi as psycopg2
 from psycopg2cffi import extensions
-from psycopg2cffi.tests.psycopg2_tests.testconfig import dsn, green
-=======
-from functools import wraps
-
-import psycopg2
-import psycopg2.extensions
-from psycopg2.extensions import b
-from testutils import unittest, decorate_all_tests, skip_if_tpc_disabled
-from testutils import ConnectingTestCase, skip_if_green
->>>>>>> b7d7f799
+from psycopg2cffi.tests.psycopg2_tests.testutils import unittest, \
+        decorate_all_tests, skip_if_tpc_disabled, _u, ConnectingTestCase
+
 
 def skip_if_no_lo(f):
     @wraps(f)
@@ -174,24 +165,14 @@
 
     def test_read_binary(self):
         lo = self.conn.lobject()
-<<<<<<< HEAD
         length = lo.write(b"some\0 data")
-=======
-        length = lo.write(b("some data"))
->>>>>>> b7d7f799
         lo.close()
 
         lo = self.conn.lobject(lo.oid, "rb")
         x = lo.read(4)
-<<<<<<< HEAD
         self.assertEqual(type(x), type(b''))
         self.assertEqual(x, b"some")
         self.assertEqual(lo.read(), b"\0 data")
-=======
-        self.assertEqual(type(x), type(b('')))
-        self.assertEqual(x, b("some"))
-        self.assertEqual(lo.read(), b(" data"))
->>>>>>> b7d7f799
 
     def test_read_text(self):
         lo = self.conn.lobject()
@@ -411,11 +392,7 @@
 class LargeObjectTruncateTests(LargeObjectTestCase):
     def test_truncate(self):
         lo = self.conn.lobject()
-<<<<<<< HEAD
         lo.write(b"some data")
-=======
-        lo.write("some data")
->>>>>>> b7d7f799
         lo.close()
 
         lo = self.conn.lobject(lo.oid, "w")
@@ -424,29 +401,17 @@
         # seek position unchanged
         self.assertEqual(lo.tell(), 0)
         # data truncated
-<<<<<<< HEAD
         self.assertEqual(lo.read(), b"some")
-=======
-        self.assertEqual(lo.read(), "some")
->>>>>>> b7d7f799
 
         lo.truncate(6)
         lo.seek(0)
         # large object extended with zeroes
-<<<<<<< HEAD
         self.assertEqual(lo.read(), b"some\x00\x00")
-=======
-        self.assertEqual(lo.read(), "some\x00\x00")
->>>>>>> b7d7f799
 
         lo.truncate()
         lo.seek(0)
         # large object empty
-<<<<<<< HEAD
         self.assertEqual(lo.read(), b"")
-=======
-        self.assertEqual(lo.read(), "")
->>>>>>> b7d7f799
 
     def test_truncate_after_close(self):
         lo = self.conn.lobject()
