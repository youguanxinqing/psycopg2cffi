#!/usr/bin/env python

# test_transaction - unit test on transaction behaviour
#
# Copyright (C) 2007-2011 Federico Di Gregorio  <fog@debian.org>
#
# psycopg2 is free software: you can redistribute it and/or modify it
# under the terms of the GNU Lesser General Public License as published
# by the Free Software Foundation, either version 3 of the License, or
# (at your option) any later version.
#
# In addition, as a special exception, the copyright holders give
# permission to link this program with the OpenSSL library (or with
# modified versions of OpenSSL that use the same license as OpenSSL),
# and distribute linked combinations including the two.
#
# You must obey the GNU Lesser General Public License in all respects for
# all of the code used other than OpenSSL.
#
# psycopg2 is distributed in the hope that it will be useful, but WITHOUT
# ANY WARRANTY; without even the implied warranty of MERCHANTABILITY or
# FITNESS FOR A PARTICULAR PURPOSE.  See the GNU Lesser General Public
# License for more details.

import threading
<<<<<<< HEAD
=======
from testutils import unittest, ConnectingTestCase, skip_before_postgres
>>>>>>> b7d7f799

import psycopg2cffi as psycopg2
from psycopg2cffi.extensions import (
    ISOLATION_LEVEL_SERIALIZABLE, STATUS_BEGIN, STATUS_READY)
<<<<<<< HEAD
from psycopg2cffi.tests.psycopg2_tests.testconfig import dsn
from psycopg2cffi.tests.psycopg2_tests.testutils import unittest, \
        skip_before_postgres

=======
>>>>>>> b7d7f799

class TransactionTests(ConnectingTestCase):

    def setUp(self):
        ConnectingTestCase.setUp(self)
        self.conn.set_isolation_level(ISOLATION_LEVEL_SERIALIZABLE)
        curs = self.conn.cursor()
        curs.execute('''
            CREATE TEMPORARY TABLE table1 (
              id int PRIMARY KEY
            )''')
        # The constraint is set to deferrable for the commit_failed test
        curs.execute('''
            CREATE TEMPORARY TABLE table2 (
              id int PRIMARY KEY,
              table1_id int,
              CONSTRAINT table2__table1_id__fk
                FOREIGN KEY (table1_id) REFERENCES table1(id) DEFERRABLE)''')
        curs.execute('INSERT INTO table1 VALUES (1)')
        curs.execute('INSERT INTO table2 VALUES (1, 1)')
        self.conn.commit()

    def test_rollback(self):
        # Test that rollback undoes changes
        curs = self.conn.cursor()
        curs.execute('INSERT INTO table2 VALUES (2, 1)')
        # Rollback takes us from BEGIN state to READY state
        self.assertEqual(self.conn.status, STATUS_BEGIN)
        self.conn.rollback()
        self.assertEqual(self.conn.status, STATUS_READY)
        curs.execute('SELECT id, table1_id FROM table2 WHERE id = 2')
        self.assertEqual(curs.fetchall(), [])

    def test_commit(self):
        # Test that commit stores changes
        curs = self.conn.cursor()
        curs.execute('INSERT INTO table2 VALUES (2, 1)')
        # Rollback takes us from BEGIN state to READY state
        self.assertEqual(self.conn.status, STATUS_BEGIN)
        self.conn.commit()
        self.assertEqual(self.conn.status, STATUS_READY)
        # Now rollback and show that the new record is still there:
        self.conn.rollback()
        curs.execute('SELECT id, table1_id FROM table2 WHERE id = 2')
        self.assertEqual(curs.fetchall(), [(2, 1)])

    def test_failed_commit(self):
        # Test that we can recover from a failed commit.
        # We use a deferred constraint to cause a failure on commit.
        curs = self.conn.cursor()
        curs.execute('SET CONSTRAINTS table2__table1_id__fk DEFERRED')
        curs.execute('INSERT INTO table2 VALUES (2, 42)')
        # The commit should fail, and move the cursor back to READY state
        self.assertEqual(self.conn.status, STATUS_BEGIN)
        self.assertRaises(psycopg2.IntegrityError, self.conn.commit)
        self.assertEqual(self.conn.status, STATUS_READY)
        # The connection should be ready to use for the next transaction:
        curs.execute('SELECT 1')
        self.assertEqual(curs.fetchone()[0], 1)


class DeadlockSerializationTests(ConnectingTestCase):
    """Test deadlock and serialization failure errors."""

    def connect(self):
        conn = ConnectingTestCase.connect(self)
        conn.set_isolation_level(ISOLATION_LEVEL_SERIALIZABLE)
        return conn

    def setUp(self):
        ConnectingTestCase.setUp(self)

        curs = self.conn.cursor()
        # Drop table if it already exists
        try:
            curs.execute("DROP TABLE table1")
            self.conn.commit()
        except psycopg2.DatabaseError:
            self.conn.rollback()
        try:
            curs.execute("DROP TABLE table2")
            self.conn.commit()
        except psycopg2.DatabaseError:
            self.conn.rollback()
        # Create sample data
        curs.execute("""
            CREATE TABLE table1 (
                id int PRIMARY KEY,
                name text)
        """)
        curs.execute("INSERT INTO table1 VALUES (1, 'hello')")
        curs.execute("CREATE TABLE table2 (id int PRIMARY KEY)")
        self.conn.commit()

    def tearDown(self):
        curs = self.conn.cursor()
        curs.execute("DROP TABLE table1")
        curs.execute("DROP TABLE table2")
        self.conn.commit()

        ConnectingTestCase.tearDown(self)

    def test_deadlock(self):
        self.thread1_error = self.thread2_error = None
        step1 = threading.Event()
        step2 = threading.Event()

        def task1():
            try:
                conn = self.connect()
                curs = conn.cursor()
                curs.execute("LOCK table1 IN ACCESS EXCLUSIVE MODE")
                step1.set()
                step2.wait()
                curs.execute("LOCK table2 IN ACCESS EXCLUSIVE MODE")
            except psycopg2.DatabaseError as exc:
                self.thread1_error = exc
                step1.set()
            conn.close()
        def task2():
            try:
                conn = self.connect()
                curs = conn.cursor()
                step1.wait()
                curs.execute("LOCK table2 IN ACCESS EXCLUSIVE MODE")
                step2.set()
                curs.execute("LOCK table1 IN ACCESS EXCLUSIVE MODE")
            except psycopg2.DatabaseError as exc:
                self.thread2_error = exc
                step2.set()
            conn.close()

        # Run the threads in parallel.  The "step1" and "step2" events
        # ensure that the two transactions overlap.
        thread1 = threading.Thread(target=task1)
        thread2 = threading.Thread(target=task2)
        thread1.start()
        thread2.start()
        thread1.join()
        thread2.join()

        # Exactly one of the threads should have failed with
        # TransactionRollbackError:
        self.assertFalse(self.thread1_error and self.thread2_error)
        error = self.thread1_error or self.thread2_error
        self.assertTrue(isinstance(
                error, psycopg2.extensions.TransactionRollbackError))

    def test_serialisation_failure(self):
        self.thread1_error = self.thread2_error = None
        step1 = threading.Event()
        step2 = threading.Event()

        def task1():
            try:
                conn = self.connect()
                curs = conn.cursor()
                curs.execute("SELECT name FROM table1 WHERE id = 1")
                curs.fetchall()
                step1.set()
                step2.wait()
                curs.execute("UPDATE table1 SET name='task1' WHERE id = 1")
                conn.commit()
            except psycopg2.DatabaseError as exc:
                self.thread1_error = exc
                step1.set()
            conn.close()
        def task2():
            try:
                conn = self.connect()
                curs = conn.cursor()
                step1.wait()
                curs.execute("UPDATE table1 SET name='task2' WHERE id = 1")
                conn.commit()
            except psycopg2.DatabaseError as exc:
                self.thread2_error = exc
            step2.set()
            conn.close()

        # Run the threads in parallel.  The "step1" and "step2" events
        # ensure that the two transactions overlap.
        thread1 = threading.Thread(target=task1)
        thread2 = threading.Thread(target=task2)
        thread1.start()
        thread2.start()
        thread1.join()
        thread2.join()

        # Exactly one of the threads should have failed with
        # TransactionRollbackError:
        self.assertFalse(self.thread1_error and self.thread2_error)
        error = self.thread1_error or self.thread2_error
        self.assertTrue(isinstance(
                error, psycopg2.extensions.TransactionRollbackError))


class QueryCancellationTests(ConnectingTestCase):
    """Tests for query cancellation."""

    def setUp(self):
        ConnectingTestCase.setUp(self)
        self.conn.set_isolation_level(ISOLATION_LEVEL_SERIALIZABLE)

    @skip_before_postgres(8, 2)
    def test_statement_timeout(self):
        curs = self.conn.cursor()
        # Set a low statement timeout, then sleep for a longer period.
        curs.execute('SET statement_timeout TO 10')
        self.assertRaises(psycopg2.extensions.QueryCanceledError,
                          curs.execute, 'SELECT pg_sleep(50)')


def test_suite():
    return unittest.TestLoader().loadTestsFromName(__name__)

if __name__ == "__main__":
    unittest.main()<|MERGE_RESOLUTION|>--- conflicted
+++ resolved
@@ -23,21 +23,13 @@
 # License for more details.
 
 import threading
-<<<<<<< HEAD
-=======
-from testutils import unittest, ConnectingTestCase, skip_before_postgres
->>>>>>> b7d7f799
 
 import psycopg2cffi as psycopg2
 from psycopg2cffi.extensions import (
     ISOLATION_LEVEL_SERIALIZABLE, STATUS_BEGIN, STATUS_READY)
-<<<<<<< HEAD
-from psycopg2cffi.tests.psycopg2_tests.testconfig import dsn
 from psycopg2cffi.tests.psycopg2_tests.testutils import unittest, \
-        skip_before_postgres
-
-=======
->>>>>>> b7d7f799
+        skip_before_postgres, ConnectingTestCase
+
 
 class TransactionTests(ConnectingTestCase):
 
